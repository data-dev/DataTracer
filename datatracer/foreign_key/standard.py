from collections import Counter
from itertools import permutations

from tqdm import tqdm
from sklearn.ensemble import RandomForestClassifier

from datatracer.foreign_key.base import ForeignKeySolver


class StandardForeignKeySolver(ForeignKeySolver):

    def __init__(self, threshold=0.9, add_details=False, *args, **kwargs):
        self._threshold = threshold
        self._add_details = add_details
        self._model_args = args
        self._model_kwargs = kwargs

    def _diff(self, a, b):
        diff = 0
        a, b = Counter(a), Counter(b)
        for k in set(a.keys()).union(set(b.keys())):
            diff += abs(a[k] - b[k])

        return diff

    def _feature_vector(self, parent_col, child_col):
        parent_set, child_set = set(parent_col.unique()), set(child_col.unique())
        len_intersect = len(parent_set.intersection(child_set))
        return [
            len_intersect / (len(child_set) + 1e-5),
            len_intersect / (len(parent_set) + 1e-5),
            len_intersect / (max(len(child_set), len(parent_set)) + 1e-5),
            1.0 if parent_col.name == child_col.name else 0.0,
            self._diff(parent_col.name, child_col.name),
            1.0 if child_set.issubset(parent_set) else 0.0,
            1.0 if parent_set.issubset(child_set) else 0.0,
            len(parent_set) / (len(parent_col) + 1e-5),
            1.0 if "key" in parent_col.name else 0.0,
            1.0 if "id" in parent_col.name else 0.0,
            1.0 if "_key" in parent_col.name else 0.0,
            1.0 if "_id" in parent_col.name else 0.0,
            1.0 if parent_col.dtype == "int64" else 0.0,
            1.0 if parent_col.dtype == "object" else 0.0,
            len(child_set) / (len(child_col) + 1e-5),
            1.0 if "key" in child_col.name else 0.0,
            1.0 if "id" in child_col.name else 0.0,
            1.0 if "_key" in child_col.name else 0.0,
            1.0 if "_id" in child_col.name else 0.0,
            1.0 if child_col.dtype == "int64" else 0.0,
            1.0 if child_col.dtype == "object" else 0.0,
        ]

    def fit(self, dict_of_databases):
        """Fit this solver.

        Args:
            dict_of_databases (dict):
                Map from database names to tuples containing ``MetaData`` 
                instances and table dictionaries, which contain table names 
                as input and ``pandas.DataFrames`` as values.
        """
        X, y = [], []
<<<<<<< HEAD
        iterator = tqdm(dict_of_databases.items())
        for database_name, (metadata, tables) in iterator:
            iterator.set_description("Extracting features from %s" % database_name)
            fks = metadata.get_foreign_keys()
            fks = set([
                (fk["table"], fk["field"], fk["ref_table"], fk["ref_field"])
                for fk in fks
            ])
=======
        for metadata, tables in tqdm(list_of_databases, "extracting features"):
            fks = set()
            for fk in metadata.get_foreign_keys():
                if isinstance(fk["field"], str):
                    fks.add((fk["table"], fk["field"], fk["ref_table"], fk["ref_field"]))
>>>>>>> d3035b16

            for t1, t2 in permutations(tables.keys(), r=2):
                for c1 in tables[t1].columns:
                    for c2 in tables[t2].columns:
                        if tables[t1][c1].dtype.kind != tables[t2][c2].dtype.kind:
                            continue

                        if len(tables[t1][c1]) == 0 or len(tables[t2][c2]) == 0:
                            print(tables.keys())
                            raise RuntimeError("Found empty table!")

                        X.append(self._feature_vector(tables[t2][c2], tables[t1][c1]))
                        y.append(1.0 if (t1, c1, t2, c2) in fks else 0.0)

        self.model = RandomForestClassifier(*self._model_args, **self._model_kwargs)
        self.model.fit(X, y)

    def solve(self, tables, primary_keys=None):
        """Solve the foreign key detection problem.

        The output is a list of foreign key specifications, in order from the most likely
        to the least likely.

        Args:
            tables (dict):
                Dict containing table names as input and ``pandas.DataFrames``
                as values.
            primary_keys (dict):
                (Ignored). This particular implementation does not use this argument.

        Returns:
            dict:
                List of foreign key specifications, sorted by likelyhood.
        """
        X, foreign_keys = [], []
        for t1, t2 in permutations(tables.keys(), r=2):
            for c1 in tables[t1].columns:
                for c2 in tables[t2].columns:
                    if tables[t1][c1].dtype.kind != tables[t2][c2].dtype.kind:
                        continue

                    X.append(self._feature_vector(tables[t2][c2], tables[t1][c1]))
                    foreign_keys.append((t1, c1, t2, c2))

        if not foreign_keys:
            return []

        scores = self.model.predict(X)

        best_foreign_keys = []
        for score, (t1, c1, t2, c2) in sorted(zip(scores, foreign_keys), reverse=True):
            if self._threshold is None or score >= self._threshold:
                foreign_key = {
                    "table": t1,
                    "field": c1,
                    "ref_table": t2,
                    "ref_field": c2,
                }
                if self._add_details:
                    foreign_key.update({
                        "score": score,
                        "features": self._feature_vector(tables[t2][c2], tables[t1][c1])
                    })

                best_foreign_keys.append(foreign_key)

        return best_foreign_keys<|MERGE_RESOLUTION|>--- conflicted
+++ resolved
@@ -55,12 +55,11 @@
 
         Args:
             dict_of_databases (dict):
-                Map from database names to tuples containing ``MetaData`` 
-                instances and table dictionaries, which contain table names 
+                Map from database names to tuples containing ``MetaData``
+                instances and table dictionaries, which contain table names
                 as input and ``pandas.DataFrames`` as values.
         """
         X, y = [], []
-<<<<<<< HEAD
         iterator = tqdm(dict_of_databases.items())
         for database_name, (metadata, tables) in iterator:
             iterator.set_description("Extracting features from %s" % database_name)
@@ -69,13 +68,6 @@
                 (fk["table"], fk["field"], fk["ref_table"], fk["ref_field"])
                 for fk in fks
             ])
-=======
-        for metadata, tables in tqdm(list_of_databases, "extracting features"):
-            fks = set()
-            for fk in metadata.get_foreign_keys():
-                if isinstance(fk["field"], str):
-                    fks.add((fk["table"], fk["field"], fk["ref_table"], fk["ref_field"]))
->>>>>>> d3035b16
 
             for t1, t2 in permutations(tables.keys(), r=2):
                 for c1 in tables[t1].columns:
