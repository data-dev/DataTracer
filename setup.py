--- conflicted
+++ resolved
@@ -110,12 +110,7 @@
     setup_requires=setup_requires,
     test_suite='tests',
     tests_require=tests_require,
-<<<<<<< HEAD
-    url='https://github.com/data-dev/DataTracer',
-    version='0.0.6.dev0',
-=======
     url='https://github.com/HDI-Project/DataTracer',
     version='0.0.7.dev0',
->>>>>>> 4bb0906f
     zip_safe=False,
 )